#![deny(warnings, rust_2018_idioms)]
#![forbid(unsafe_code)]

pub mod admission;
pub mod grpc;

use linkerd_policy_controller_k8s_api as k8s;
use maplit::{btreemap, convert_args};
use tracing::Instrument;

/// Runs a test with a random namespace that is deleted on test completion
pub async fn with_temp_ns<F, Fut>(test: F)
where
    F: FnOnce(kube::Client, String) -> Fut,
    Fut: std::future::Future<Output = ()> + Send + 'static,
{
    let _tracing = init_tracing();

    let namespace = {
        // TODO(ver) include the test name in this string?
        format!("linkerd-policy-test-{}", random_suffix(6))
    };

    tracing::debug!("initializing client");
    let client = kube::Client::try_default()
        .await
        .expect("failed to initialize k8s client");
    let api = kube::Api::<k8s::Namespace>::all(client.clone());

    tracing::debug!(%namespace, "creating");
    let ns = k8s::Namespace {
        metadata: k8s::ObjectMeta {
            name: Some(namespace.clone()),
<<<<<<< HEAD
            labels: Some(
                Some((
                    "linkerd-policy-test".to_string(),
                    std::thread::current().name().unwrap_or("").to_string(),
                ))
                .into_iter()
                .collect(),
            ),
=======
            labels: Some(convert_args!(btreemap!(
                "linkerd-policy-test" => std::thread::current().name().unwrap_or(""),
            ))),
>>>>>>> 16457a25
            ..Default::default()
        },
        ..Default::default()
    };
    api.create(
        &kube::api::PostParams {
            dry_run: false,
            field_manager: Some("linkerd-policy-test".to_string()),
        },
        &ns,
    )
    .await
    .expect("failed to create Namespace");

    tracing::trace!("spawning");
    let test = test(client.clone(), namespace.clone());
    let res = tokio::spawn(test.instrument(tracing::info_span!("test", %namespace))).await;
    if res.is_err() {
        // If the test failed, stop tracing so the log is not polluted with more information about
        // cleanup after the failure was printed.
        drop(_tracing);
    }

    tracing::debug!(%namespace, "deleting");
    api.delete(&namespace, &kube::api::DeleteParams::background())
        .await
        .expect("failed to delete Namespace");
    if let Err(err) = res {
        std::panic::resume_unwind(err.into_panic());
    }
}

pub fn random_suffix(len: usize) -> String {
    use rand::Rng;

    let rng = &mut rand::thread_rng();
    (0..len)
        .map(|_| rng.sample(LowercaseAlphanumeric) as char)
        .collect()
}

fn init_tracing() -> tracing::subscriber::DefaultGuard {
    tracing::subscriber::set_default(
        tracing_subscriber::fmt()
            .with_test_writer()
<<<<<<< HEAD
            .with_max_level(tracing::Level::TRACE)
=======
>>>>>>> 16457a25
            .with_env_filter(
                tracing_subscriber::EnvFilter::try_from_default_env()
                    .unwrap_or_else(|_| "linkerd=trace,debug".parse().unwrap()),
            )
            .finish(),
    )
}

struct LowercaseAlphanumeric;

// Modified from `rand::distributions::Alphanumeric`
//
// Copyright 2018 Developers of the Rand project
// Copyright (c) 2014 The Rust Project Developers
//
// Licensed under the Apache License, Version 2.0 (the "License");
// you may not use this file except in compliance with the License.
// You may obtain a copy of the License at
//
//     http://www.apache.org/licenses/LICENSE-2.0
//
// Unless required by applicable law or agreed to in writing, software
// distributed under the License is distributed on an "AS IS" BASIS,
// WITHOUT WARRANTIES OR CONDITIONS OF ANY KIND, either express or implied.
// See the License for the specific language governing permissions and
// limitations under the License.
impl rand::distributions::Distribution<u8> for LowercaseAlphanumeric {
    fn sample<R: rand::Rng + ?Sized>(&self, rng: &mut R) -> u8 {
        const RANGE: u32 = 26 + 10;
        const CHARSET: &[u8] = b"abcdefghijklmnopqrstuvwxyz0123456789";
        loop {
            let var = rng.next_u32() >> (32 - 6);
            if var < RANGE {
                return CHARSET[var as usize];
            }
        }
    }
}<|MERGE_RESOLUTION|>--- conflicted
+++ resolved
@@ -31,20 +31,9 @@
     let ns = k8s::Namespace {
         metadata: k8s::ObjectMeta {
             name: Some(namespace.clone()),
-<<<<<<< HEAD
-            labels: Some(
-                Some((
-                    "linkerd-policy-test".to_string(),
-                    std::thread::current().name().unwrap_or("").to_string(),
-                ))
-                .into_iter()
-                .collect(),
-            ),
-=======
             labels: Some(convert_args!(btreemap!(
                 "linkerd-policy-test" => std::thread::current().name().unwrap_or(""),
             ))),
->>>>>>> 16457a25
             ..Default::default()
         },
         ..Default::default()
@@ -90,10 +79,6 @@
     tracing::subscriber::set_default(
         tracing_subscriber::fmt()
             .with_test_writer()
-<<<<<<< HEAD
-            .with_max_level(tracing::Level::TRACE)
-=======
->>>>>>> 16457a25
             .with_env_filter(
                 tracing_subscriber::EnvFilter::try_from_default_env()
                     .unwrap_or_else(|_| "linkerd=trace,debug".parse().unwrap()),
